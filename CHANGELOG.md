# Changelog

For versions before `v1.0.0`, the changes are reported in the [GitHub
releases](https://github.com/lucaong/cubdb/releases).

Since `v1.0.0`, `CubDB` follows [semantic versioning](https://semver.org), and
reports changes here.

<<<<<<< HEAD
=======
## v1.1.0 (2021-10-14)

  - Add `clear/1` function to atomically delete all entries in the database

>>>>>>> 3a18de04
## v1.0.0 (2021-06-24)

### Breaking changes from v0.17.0:

  - Better defaults:
    * `auto_file_sync` now defaults to `true` (slower but durable)
    * `auto_compact` now defaults to `true`
  - Functions `select/2` and `get_and_update_multi/4` now take the timeout as an option instead of an additional argument

### Other changes from v0.17.0:

  - Better internal handling of timeouts that ensures cleanup of resources on the callee side
  - Added `put_and_delete_multi/3` to atomically put and delete entries
  - Added `put_new/3` to put an entry only if the key does not exist yet
  - More efficient implementation of `put_multi/2` and `delete_multi/2`
  - Function `get_multi/2` does not block writers
  - Fix race condition during compaction
  - Function `get_and_update/3` avoids unnecessary disk writes (including the transaction header) when the value is unchanged
  - Remove caller timeout on `put_and_delete_multi/3` and `put_multi/2`, consistently with the other functions.
  - Remove default GenServer timeouts
  - Fix process (and file descriptor) leak upon compaction
  - Fix `cubdb_file?/1` regexp, making it stricter<|MERGE_RESOLUTION|>--- conflicted
+++ resolved
@@ -6,13 +6,10 @@
 Since `v1.0.0`, `CubDB` follows [semantic versioning](https://semver.org), and
 reports changes here.
 
-<<<<<<< HEAD
-=======
 ## v1.1.0 (2021-10-14)
 
   - Add `clear/1` function to atomically delete all entries in the database
 
->>>>>>> 3a18de04
 ## v1.0.0 (2021-06-24)
 
 ### Breaking changes from v0.17.0:
